//! Provides a bridge between the main thread and the audio thread.

mod backend;

use std::{hash::Hash, path::Path};

#[cfg(not(feature = "benchmarking"))]
use backend::Backend;
#[cfg(feature = "benchmarking")]
pub use backend::Backend;

use crate::{
	arrangement::{Arrangement, ArrangementId},
	audio_stream::AudioStream,
	command::{
		Command, GroupCommand, InstanceCommand, MetronomeCommand, MixerCommand, ParameterCommand,
		ResourceCommand, SequenceCommand,
	},
	error::{AudioError, AudioResult},
	group::{Group, GroupId},
	instance::{
		InstanceId, InstanceSettings, PauseInstanceSettings, ResumeInstanceSettings,
		StopInstanceSettings,
	},
	metronome::MetronomeSettings,
	mixer::{
		effect::{Effect, EffectId, EffectSettings},
		effect_slot::EffectSlot,
		SubTrackId, Track, TrackIndex, TrackSettings,
	},
	parameter::{ParameterId, Tween},
	playable::{Playable, PlayableSettings},
	sequence::SequenceInstance,
	sequence::{EventReceiver, Sequence, SequenceInstanceId, SequenceInstanceSettings},
	sound::{Sound, SoundId},
	tempo::Tempo,
	util::index_set_from_vec,
	value::Value,
	Event,
};
use cpal::{
	traits::{DeviceTrait, HostTrait, StreamTrait},
	SampleRate, Stream,
};
use ringbuf::{Consumer, Producer, RingBuffer};

use self::backend::BackendThreadChannels;

const WRAPPER_THREAD_SLEEP_DURATION: f64 = 1.0 / 60.0;

/// Settings for an [`AudioManager`](crate::manager::AudioManager).
#[derive(Debug, Clone)]
pub struct AudioManagerSettings {
	/// The number of commands that be sent to the audio thread at a time.
	///
	/// Each action you take, like starting an instance or pausing a sequence,
	/// queues up one command.
	pub num_commands: usize,
	/// The number of events the audio thread can send at a time.
	pub num_events: usize,
	/// The maximum number of sounds that can be loaded at a time.
	pub num_sounds: usize,
	/// The maximum number of arrangements that can be loaded at a time.
	pub num_arrangements: usize,
	/// The maximum number of parameters that can exist at a time.
	pub num_parameters: usize,
	/// The maximum number of instances of sounds that can be playing at a time.
	pub num_instances: usize,
	/// The maximum number of sequences that can be running at a time.
	pub num_sequences: usize,
	/// The maximum number of mixer tracks that can be used at a time.
	pub num_tracks: usize,
	/// The maximum number of effects that can be running at a time on a mixer track.
	pub num_effects_per_track: usize,
	/// The maximum number of groups that can be used at a time.
	pub num_groups: usize,
	/// Settings for the metronome.
	pub metronome_settings: MetronomeSettings,
}

impl Default for AudioManagerSettings {
	fn default() -> Self {
		Self {
			num_commands: 100,
			num_events: 100,
			num_sounds: 100,
			num_arrangements: 100,
			num_parameters: 100,
			num_instances: 100,
			num_sequences: 25,
			num_tracks: 100,
			num_effects_per_track: 10,
			num_groups: 100,
			metronome_settings: MetronomeSettings::default(),
		}
	}
}

pub(crate) struct AudioManagerThreadChannels {
	pub quit_signal_producer: Producer<bool>,
	pub command_producer: Producer<Command>,
	pub event_consumer: Consumer<Event>,
	pub sounds_to_unload_consumer: Consumer<Sound>,
	pub arrangements_to_unload_consumer: Consumer<Arrangement>,
	pub sequence_instances_to_unload_consumer: Consumer<SequenceInstance>,
	pub tracks_to_unload_consumer: Consumer<Track>,
	pub effect_slots_to_unload_consumer: Consumer<EffectSlot>,
	pub groups_to_unload_consumer: Consumer<Group>,
}

/**
Plays and manages audio.

The audio manager is responsible for all communication between the gameplay thread
and the audio thread.

## Table of contents

### Constructors
  - [`new`](AudioManager::new)
  - [`new_without_audio_thread`](AudioManager::new_without_audio_thread)

### Resource management
  - [`add_sound`](AudioManager::add_sound)
  - [`load_sound`](AudioManager::load_sound)
  - [`remove_sound`](AudioManager::remove_sound)
  - [`add_arrangement`](AudioManager::add_arrangement)
  - [`remove_arrangement`](AudioManager::remove_arrangement)
  - [`free_unused_resources`](AudioManager::free_unused_resources)

### Instances
  - [`play`](AudioManager::play)
  - [`set_instance_volume`](AudioManager::set_instance_volume)
  - [`set_instance_pitch`](AudioManager::set_instance_pitch)
  - [`set_instance_panning`](AudioManager::set_instance_panning)
  - [`seek_instance`](AudioManager::seek_instance)
  - [`seek_instance_to`](AudioManager::seek_instance_to)
  - [`pause_instance`](AudioManager::pause_instance)
  - [`resume_instance`](AudioManager::resume_instance)
  - [`stop_instance`](AudioManager::stop_instance)
  - [`pause_instances_of`](AudioManager::pause_instances_of)
  - [`resume_instances_of`](AudioManager::resume_instances_of)
  - [`stop_instances_of`](AudioManager::stop_instances_of)

### Sequences
- [`start_sequence`](AudioManager::start_sequence)
- [`mute_sequence`](AudioManager::mute_sequence)
- [`unmute_sequence`](AudioManager::unmute_sequence)
- [`pause_sequence`](AudioManager::pause_sequence)
- [`resume_sequence`](AudioManager::resume_sequence)
- [`stop_sequence`](AudioManager::stop_sequence)
- [`pause_sequence_and_instances`](AudioManager::pause_sequence_and_instances)
- [`resume_sequence_and_instances`](AudioManager::resume_sequence_and_instances)
- [`stop_sequence_and_instances`](AudioManager::stop_sequence_and_instances)

### Parameters
- [`add_parameter`](AudioManager::add_parameter)
- [`remove_parameter`](AudioManager::remove_parameter)
- [`set_parameter`](AudioManager::set_parameter)

### Mixer
- [`add_sub_track`](AudioManager::add_sub_track)
- [`remove_sub_track`](AudioManager::remove_sub_track)
- [`add_effect_to_track`](AudioManager::add_effect_to_track)
- [`remove_effect`](AudioManager::remove_effect)

### Groups
- [`add_group`](AudioManager::add_group)
- [`remove_group`](AudioManager::remove_group)
- [`pause_group`](AudioManager::pause_group)
- [`resume_group`](AudioManager::resume_group)
- [`stop_group`](AudioManager::stop_group)

### Events
- [`pop_event`](AudioManager::pop_event)
*/
pub struct AudioManager {
	thread_channels: AudioManagerThreadChannels,
	// holds the stream if it has been created on the main thread
	// so it can live for as long as the audio manager
	_stream: Option<Stream>,
}

impl AudioManager {
	/// Creates a new audio manager and starts an audio thread.
	pub fn new(settings: AudioManagerSettings) -> AudioResult<Self> {
		let (audio_manager_thread_channels, backend_thread_channels, mut quit_signal_consumer) =
			Self::create_thread_channels(&settings);

		let stream = {
			let (mut setup_result_producer, mut setup_result_consumer) =
				RingBuffer::<AudioResult<()>>::new(1).split();
			// set up a cpal stream on a new thread. we could do this on the main thread,
			// but that causes issues with LÖVE.
			std::thread::spawn(move || {
				match Self::setup_stream(settings, backend_thread_channels) {
					Ok(_stream) => {
						setup_result_producer.push(Ok(())).unwrap();
						// wait for a quit message before ending the thread and dropping
						// the stream
						while let None = quit_signal_consumer.pop() {
							std::thread::sleep(std::time::Duration::from_secs_f64(
								WRAPPER_THREAD_SLEEP_DURATION,
							));
						}
					}
					Err(error) => {
						setup_result_producer.push(Err(error)).unwrap();
					}
				}
<<<<<<< HEAD
				Err(error) => {
					setup_result_producer.push(Err(error)).unwrap();
				}
			}
		});
		// wait for the audio thread to report back a result
		loop {
			if let Some(result) = setup_result_consumer.pop() {
				match result {
					Ok(()) => break,
					Err(error) => return Err(error),
=======
			});
			// wait for the audio thread to report back a result
			loop {
				if let Some(result) = setup_result_consumer.pop() {
					match result {
						Ok(_) => break,
						Err(error) => return Err(error),
					}
>>>>>>> 65be8c8d
				}
			}

			None
		};

		Ok(Self {
			thread_channels: audio_manager_thread_channels,
			_stream: stream,
		})
	}

	fn create_thread_channels(
		settings: &AudioManagerSettings,
	) -> (
		AudioManagerThreadChannels,
		BackendThreadChannels,
		Consumer<bool>,
	) {
		let (quit_signal_producer, quit_signal_consumer) = RingBuffer::new(1).split();
		let (command_producer, command_consumer) = RingBuffer::new(settings.num_commands).split();
		let (sounds_to_unload_producer, sounds_to_unload_consumer) =
			RingBuffer::new(settings.num_sounds).split();
		let (arrangements_to_unload_producer, arrangements_to_unload_consumer) =
			RingBuffer::new(settings.num_arrangements).split();
		let (sequence_instances_to_unload_producer, sequence_instances_to_unload_consumer) =
			RingBuffer::new(settings.num_sequences).split();
		let (tracks_to_unload_producer, tracks_to_unload_consumer) =
			RingBuffer::new(settings.num_tracks).split();
		let (effect_slots_to_unload_producer, effect_slots_to_unload_consumer) =
			RingBuffer::new(settings.num_tracks * settings.num_effects_per_track).split();
		let (groups_to_unload_producer, groups_to_unload_consumer) =
			RingBuffer::new(settings.num_groups).split();
		let (event_producer, event_consumer) = RingBuffer::new(settings.num_events).split();
		let audio_manager_thread_channels = AudioManagerThreadChannels {
			quit_signal_producer,
			command_producer,
			event_consumer,
			sounds_to_unload_consumer,
			arrangements_to_unload_consumer,
			sequence_instances_to_unload_consumer,
			tracks_to_unload_consumer,
			effect_slots_to_unload_consumer,
			groups_to_unload_consumer,
		};
		let backend_thread_channels = BackendThreadChannels {
			command_consumer,
			event_producer,
			sounds_to_unload_producer,
			arrangements_to_unload_producer,
			sequence_instances_to_unload_producer,
			tracks_to_unload_producer,
			effect_slots_to_unload_producer,
			groups_to_unload_producer,
		};
		(
			audio_manager_thread_channels,
			backend_thread_channels,
			quit_signal_consumer,
		)
	}

	fn setup_stream(
		settings: AudioManagerSettings,
		backend_thread_channels: BackendThreadChannels,
	) -> AudioResult<Stream> {
		let host = cpal::default_host();
		let device = host
			.default_output_device()
			.ok_or(AudioError::NoDefaultOutputDevice)?;
		let config = device.default_output_config()?.config();
		let sample_rate = config.sample_rate.0;
		let channels = config.channels;
		let mut backend = Backend::new(sample_rate, settings, backend_thread_channels);
		let stream = device.build_output_stream(
			&config,
			move |data: &mut [f32], _: &cpal::OutputCallbackInfo| {
				for frame in data.chunks_exact_mut(channels as usize) {
					let out = backend.process();
					if channels == 1 {
						frame[0] = (out.left + out.right) / 2.0;
					} else {
						frame[0] = out.left;
						frame[1] = out.right;
					}
				}
			},
			move |_| {},
		)?;
		stream.play()?;
		Ok(stream)
	}

	#[cfg(feature = "benchmarking")]
	pub fn new_without_audio_thread(
		settings: AudioManagerSettings,
<<<<<<< HEAD
	) -> AudioResult<(Self, Backend<CustomEvent>)> {
		const SAMPLE_RATE: u32 = 48000;
=======
	) -> AudioResult<(Self, Backend)> {
>>>>>>> 65be8c8d
		let (audio_manager_thread_channels, backend_thread_channels, _) =
			Self::create_thread_channels(&settings);
		let audio_manager = Self {
			thread_channels: audio_manager_thread_channels,
			_stream: None,
		};
		let backend = Backend::new(SAMPLE_RATE, settings, backend_thread_channels);
		Ok((audio_manager, backend))
	}

	fn send_command_to_backend<C: Into<Command>>(&mut self, command: C) -> AudioResult<()> {
		match self.thread_channels.command_producer.push(command.into()) {
			Ok(_) => Ok(()),
			Err(_) => Err(AudioError::CommandQueueFull),
		}
	}

	/// Sends a sound to the audio thread and returns a handle to the sound.
	pub fn add_sound(&mut self, sound: Sound) -> AudioResult<SoundId> {
		let id = SoundId::new(&sound);
		self.send_command_to_backend(ResourceCommand::AddSound(id, sound))?;
		Ok(id)
	}

	/// Loads a sound from a file and returns a handle to the sound.
	///
	/// This is a shortcut for constructing the sound manually and adding it
	/// using [`AudioManager::add_sound`].
	pub fn load_sound<P: AsRef<Path>>(
		&mut self,
		path: P,
		settings: PlayableSettings,
	) -> AudioResult<SoundId> {
		let sound = Sound::from_file(path, settings)?;
		self.add_sound(sound)
	}

	/// Removes a sound from the audio thread, allowing its memory to be freed.
	pub fn remove_sound(&mut self, id: SoundId) -> AudioResult<()> {
		self.send_command_to_backend(ResourceCommand::RemoveSound(id))
	}

	/// Sends a arrangement to the audio thread and returns a handle to the arrangement.
	pub fn add_arrangement(&mut self, arrangement: Arrangement) -> AudioResult<ArrangementId> {
		let id = ArrangementId::new(&arrangement);
		self.send_command_to_backend(ResourceCommand::AddArrangement(id, arrangement))?;
		Ok(id)
	}

	/// Removes a arrangement from the audio thread, allowing its memory to be freed.
	pub fn remove_arrangement(&mut self, id: ArrangementId) -> AudioResult<()> {
		self.send_command_to_backend(ResourceCommand::RemoveArrangement(id))
	}

	/// Frees resources that are no longer in use, such as unloaded sounds
	/// or finished sequences.
	pub fn free_unused_resources(&mut self) {
		while let Some(_) = self.thread_channels.sounds_to_unload_consumer.pop() {}
		while let Some(_) = self.thread_channels.arrangements_to_unload_consumer.pop() {}
		while let Some(_) = self
			.thread_channels
			.sequence_instances_to_unload_consumer
			.pop()
		{}
		while let Some(_) = self.thread_channels.tracks_to_unload_consumer.pop() {}
		while let Some(_) = self.thread_channels.effect_slots_to_unload_consumer.pop() {}
		while let Some(_) = self.thread_channels.groups_to_unload_consumer.pop() {}
	}

	/// Plays a sound or arrangement.
	pub fn play<P: Into<Playable>>(
		&mut self,
		playable: P,
		settings: InstanceSettings,
	) -> Result<InstanceId, AudioError> {
		let instance_id = InstanceId::new();
		self.send_command_to_backend(InstanceCommand::Play(
			instance_id,
			playable.into(),
			None,
			settings,
		))?;
		Ok(instance_id)
	}

	/// Sets the volume of an instance.
	pub fn set_instance_volume<V: Into<Value<f64>>>(
		&mut self,
		id: InstanceId,
		volume: V,
	) -> Result<(), AudioError> {
		self.send_command_to_backend(InstanceCommand::SetInstanceVolume(id, volume.into()))
	}

	/// Sets the pitch of an instance.
	pub fn set_instance_pitch<V: Into<Value<f64>>>(
		&mut self,
		id: InstanceId,
		pitch: V,
	) -> Result<(), AudioError> {
		self.send_command_to_backend(InstanceCommand::SetInstancePitch(id, pitch.into()))
	}

	/// Sets the panning of an instance (0 = hard left, 1 = hard right).
	pub fn set_instance_panning<V: Into<Value<f64>>>(
		&mut self,
		id: InstanceId,
		panning: V,
	) -> Result<(), AudioError> {
		self.send_command_to_backend(InstanceCommand::SetInstancePanning(id, panning.into()))
	}

	/// Moves the playback position of an instance backward or forward.
	pub fn seek_instance(&mut self, id: InstanceId, offset: f64) -> Result<(), AudioError> {
		self.send_command_to_backend(InstanceCommand::SeekInstance(id, offset))
	}

	/// Sets the playback position of an instance.
	pub fn seek_instance_to(&mut self, id: InstanceId, position: f64) -> Result<(), AudioError> {
		self.send_command_to_backend(InstanceCommand::SeekInstanceTo(id, position))
	}

	/// Pauses a currently playing instance of a sound with an optional fade-out tween.
	pub fn pause_instance(
		&mut self,
		instance_id: InstanceId,
		settings: PauseInstanceSettings,
	) -> Result<(), AudioError> {
		self.send_command_to_backend(InstanceCommand::PauseInstance(instance_id, settings))
	}

	/// Resumes a currently paused instance of a sound with an optional fade-in tween.
	pub fn resume_instance(
		&mut self,
		instance_id: InstanceId,
		settings: ResumeInstanceSettings,
	) -> Result<(), AudioError> {
		self.send_command_to_backend(InstanceCommand::ResumeInstance(instance_id, settings))
	}

	/// Stops a currently playing instance of a sound with an optional fade-out tween.
	///
	/// Once the instance is stopped, it cannot be restarted.
	pub fn stop_instance(
		&mut self,
		instance_id: InstanceId,
		settings: StopInstanceSettings,
	) -> Result<(), AudioError> {
		self.send_command_to_backend(InstanceCommand::StopInstance(instance_id, settings))
	}

	/// Pauses all currently playing instances of a sound or arrangement with an optional fade-out tween.
	pub fn pause_instances_of(
		&mut self,
		playable: Playable,
		settings: PauseInstanceSettings,
	) -> Result<(), AudioError> {
		self.send_command_to_backend(InstanceCommand::PauseInstancesOf(playable, settings))
	}

	/// Resumes all currently playing instances of a sound or arrangement with an optional fade-in tween.
	pub fn resume_instances_of(
		&mut self,
		playable: Playable,
		settings: ResumeInstanceSettings,
	) -> Result<(), AudioError> {
		self.send_command_to_backend(InstanceCommand::ResumeInstancesOf(playable, settings))
	}

	/// Stops all currently playing instances of a sound or arrangement with an optional fade-out tween.
	pub fn stop_instances_of(
		&mut self,
		playable: Playable,
		settings: StopInstanceSettings,
	) -> Result<(), AudioError> {
		self.send_command_to_backend(InstanceCommand::StopInstancesOf(playable, settings))
	}

	/// Sets the tempo of the metronome.
	pub fn set_metronome_tempo<T: Into<Value<Tempo>>>(
		&mut self,
		tempo: T,
	) -> Result<(), AudioError> {
		self.send_command_to_backend(MetronomeCommand::SetMetronomeTempo(tempo.into()))
	}

	/// Starts or resumes the metronome.
	pub fn start_metronome(&mut self) -> Result<(), AudioError> {
		self.send_command_to_backend(MetronomeCommand::StartMetronome)
	}

	/// Pauses the metronome.
	pub fn pause_metronome(&mut self) -> Result<(), AudioError> {
		self.send_command_to_backend(MetronomeCommand::PauseMetronome)
	}

	/// Stops and resets the metronome.
	pub fn stop_metronome(&mut self) -> Result<(), AudioError> {
		self.send_command_to_backend(MetronomeCommand::StopMetronome)
	}

	/// Starts a sequence.
	pub fn start_sequence<CustomEvent: Clone + Eq + Hash>(
		&mut self,
		sequence: Sequence<CustomEvent>,
		settings: SequenceInstanceSettings,
	) -> Result<(SequenceInstanceId, EventReceiver<CustomEvent>), AudioError> {
		sequence.validate()?;
		let id = SequenceInstanceId::new();
		let (instance, receiver) = sequence.create_instance(settings);
		self.send_command_to_backend(SequenceCommand::StartSequenceInstance(id, instance))?;
		Ok((id, receiver))
	}

	/// Mutes a sequence.
	///
	/// When a sequence is muted, it will continue waiting for durations and intervals,
	/// but it will not play sounds, emit events, or perform any other actions.
	pub fn mute_sequence(&mut self, id: SequenceInstanceId) -> Result<(), AudioError> {
		self.send_command_to_backend(SequenceCommand::MuteSequenceInstance(id))
	}

	/// Unmutes a sequence.
	pub fn unmute_sequence(&mut self, id: SequenceInstanceId) -> Result<(), AudioError> {
		self.send_command_to_backend(SequenceCommand::UnmuteSequenceInstance(id))
	}

	/// Pauses a sequence.
	pub fn pause_sequence(&mut self, id: SequenceInstanceId) -> Result<(), AudioError> {
		self.send_command_to_backend(SequenceCommand::PauseSequenceInstance(id))
	}

	/// Resumes a sequence.
	pub fn resume_sequence(&mut self, id: SequenceInstanceId) -> Result<(), AudioError> {
		self.send_command_to_backend(SequenceCommand::ResumeSequenceInstance(id))
	}

	/// Stops a sequence.
	pub fn stop_sequence(&mut self, id: SequenceInstanceId) -> Result<(), AudioError> {
		self.send_command_to_backend(SequenceCommand::StopSequenceInstance(id))
	}

	/// Pauses a sequence and any instances played by that sequence.
	pub fn pause_sequence_and_instances(
		&mut self,
		id: SequenceInstanceId,
		settings: PauseInstanceSettings,
	) -> Result<(), AudioError> {
		self.send_command_to_backend(SequenceCommand::PauseSequenceInstance(id))?;
		self.send_command_to_backend(InstanceCommand::PauseInstancesOfSequence(id, settings))
	}

	/// Resumes a sequence and any instances played by that sequence.
	pub fn resume_sequence_and_instances(
		&mut self,
		id: SequenceInstanceId,
		settings: ResumeInstanceSettings,
	) -> Result<(), AudioError> {
		self.send_command_to_backend(SequenceCommand::ResumeSequenceInstance(id))?;
		self.send_command_to_backend(InstanceCommand::ResumeInstancesOfSequence(id, settings))
	}

	/// Stops a sequence and any instances played by that sequence.
	pub fn stop_sequence_and_instances(
		&mut self,
		id: SequenceInstanceId,
		settings: StopInstanceSettings,
	) -> Result<(), AudioError> {
		self.send_command_to_backend(SequenceCommand::StopSequenceInstance(id))?;
		self.send_command_to_backend(InstanceCommand::StopInstancesOfSequence(id, settings))
	}

	/// Creates a parameter with the specified starting value.
	pub fn add_parameter(&mut self, value: f64) -> AudioResult<ParameterId> {
		let id = ParameterId::new();
		self.send_command_to_backend(ParameterCommand::AddParameter(id, value))?;
		Ok(id)
	}

	/// Removes a parameter.
	pub fn remove_parameter(&mut self, id: ParameterId) -> AudioResult<()> {
		self.send_command_to_backend(ParameterCommand::RemoveParameter(id))
	}

	/// Sets the value of a parameter with an optional tween to smoothly change the value.
	pub fn set_parameter(
		&mut self,
		id: ParameterId,
		value: f64,
		tween: Option<Tween>,
	) -> AudioResult<()> {
		self.send_command_to_backend(ParameterCommand::SetParameter(id, value, tween))
	}

	/// Creates a mixer sub-track.
	pub fn add_sub_track(&mut self, settings: TrackSettings) -> AudioResult<SubTrackId> {
		let id = SubTrackId::new();
		self.send_command_to_backend(MixerCommand::AddSubTrack(id, settings))?;
		Ok(id)
	}

	/// Removes a sub-track from the mixer.
	pub fn remove_sub_track(&mut self, id: SubTrackId) -> AudioResult<()> {
		self.send_command_to_backend(MixerCommand::RemoveSubTrack(id))
	}

	/// Adds an effect to a track.
	pub fn add_effect_to_track<T: Into<TrackIndex> + Copy, E: Effect + 'static>(
		&mut self,
		track_index: T,
		effect: E,
		settings: EffectSettings,
	) -> AudioResult<EffectId> {
		let effect_id = EffectId::new(track_index.into());
		self.send_command_to_backend(MixerCommand::AddEffect(
			track_index.into(),
			effect_id,
			Box::new(effect),
			settings,
		))?;
		Ok(effect_id)
	}

	/// Removes an effect from the mixer.
	pub fn remove_effect(&mut self, effect_id: EffectId) -> AudioResult<()> {
		self.send_command_to_backend(MixerCommand::RemoveEffect(effect_id))
	}

	/// Adds a group.
	pub fn add_group<T: Into<Vec<GroupId>>>(&mut self, parent_groups: T) -> AudioResult<GroupId> {
		let id = GroupId::new();
		let group = Group::new(index_set_from_vec(parent_groups.into()));
		self.send_command_to_backend(GroupCommand::AddGroup(id, group))?;
		Ok(id)
	}

<<<<<<< HEAD
	/// Adds a background stream to a specific track.
	/// The background stream is an [AudioStream](AudioStream)
	/// that is played in the background of the specified track.
	pub fn set_background_stream<S: AudioStream, T: Into<TrackIndex>>(
		&mut self,
		track: T,
		stream: S,
	) -> AudioResult<()> {
		self.set_background_stream_boxed(track, Box::new(stream))
	}

	/// Same as [AudioManager::set_background_stream] but taking an already boxed stream.
	pub fn set_background_stream_boxed<T: Into<TrackIndex>>(
		&mut self,
		track: T,
		stream: Box<dyn AudioStream>,
	) -> AudioResult<()> {
		self.send_command_to_backend(MixerCommand::SetBackgroundStream(track.into(), stream))
	}

	/// Removes the background stream of a provided track.
	pub fn remove_background_stream<T: Into<TrackIndex>>(&mut self, track: T) -> AudioResult<()> {
		self.send_command_to_backend(MixerCommand::RemoveBackgroundStream(track.into()))
	}

	/// Frees resources that are no longer in use, such as unloaded sounds
	/// or finished sequences.
	pub fn free_unused_resources(&mut self) {
		while let Some(_) = self.thread_channels.sounds_to_unload_consumer.pop() {}
		while let Some(_) = self.thread_channels.arrangements_to_unload_consumer.pop() {}
		while let Some(_) = self.thread_channels.sequences_to_unload_consumer.pop() {}
		while let Some(_) = self.thread_channels.tracks_to_unload_consumer.pop() {}
		while let Some(_) = self.thread_channels.effect_slots_to_unload_consumer.pop() {}
=======
	/// Removes a group.
	pub fn remove_group(&mut self, id: GroupId) -> AudioResult<()> {
		self.send_command_to_backend(GroupCommand::RemoveGroup(id))
	}

	/// Pauses all instances of sounds, arrangements, and sequences in a group.
	pub fn pause_group(&mut self, id: GroupId, settings: PauseInstanceSettings) -> AudioResult<()> {
		self.send_command_to_backend(InstanceCommand::PauseGroup(id, settings))?;
		self.send_command_to_backend(SequenceCommand::PauseGroup(id))?;
		Ok(())
	}

	/// Resumes all instances of sounds, arrangements, and sequences in a group.
	pub fn resume_group(
		&mut self,
		id: GroupId,
		settings: ResumeInstanceSettings,
	) -> AudioResult<()> {
		self.send_command_to_backend(InstanceCommand::ResumeGroup(id, settings))?;
		self.send_command_to_backend(SequenceCommand::ResumeGroup(id))?;
		Ok(())
	}

	/// Stops all instances of sounds, arrangements, and sequences in a group.
	pub fn stop_group(&mut self, id: GroupId, settings: StopInstanceSettings) -> AudioResult<()> {
		self.send_command_to_backend(InstanceCommand::StopGroup(id, settings))?;
		self.send_command_to_backend(SequenceCommand::StopGroup(id))?;
		Ok(())
	}

	/// Pops an event that was sent by the audio thread.
	pub fn pop_event(&mut self) -> Option<Event> {
		self.thread_channels.event_consumer.pop()
>>>>>>> 65be8c8d
	}
}

impl Drop for AudioManager {
	fn drop(&mut self) {
		self.thread_channels
			.quit_signal_producer
			.push(true)
			.unwrap();
	}
}<|MERGE_RESOLUTION|>--- conflicted
+++ resolved
@@ -208,19 +208,6 @@
 						setup_result_producer.push(Err(error)).unwrap();
 					}
 				}
-<<<<<<< HEAD
-				Err(error) => {
-					setup_result_producer.push(Err(error)).unwrap();
-				}
-			}
-		});
-		// wait for the audio thread to report back a result
-		loop {
-			if let Some(result) = setup_result_consumer.pop() {
-				match result {
-					Ok(()) => break,
-					Err(error) => return Err(error),
-=======
 			});
 			// wait for the audio thread to report back a result
 			loop {
@@ -229,7 +216,6 @@
 						Ok(_) => break,
 						Err(error) => return Err(error),
 					}
->>>>>>> 65be8c8d
 				}
 			}
 
@@ -326,12 +312,8 @@
 	#[cfg(feature = "benchmarking")]
 	pub fn new_without_audio_thread(
 		settings: AudioManagerSettings,
-<<<<<<< HEAD
 	) -> AudioResult<(Self, Backend<CustomEvent>)> {
 		const SAMPLE_RATE: u32 = 48000;
-=======
-	) -> AudioResult<(Self, Backend)> {
->>>>>>> 65be8c8d
 		let (audio_manager_thread_channels, backend_thread_channels, _) =
 			Self::create_thread_channels(&settings);
 		let audio_manager = Self {
@@ -668,7 +650,6 @@
 		Ok(id)
 	}
 
-<<<<<<< HEAD
 	/// Adds a background stream to a specific track.
 	/// The background stream is an [AudioStream](AudioStream)
 	/// that is played in the background of the specified track.
@@ -702,7 +683,6 @@
 		while let Some(_) = self.thread_channels.sequences_to_unload_consumer.pop() {}
 		while let Some(_) = self.thread_channels.tracks_to_unload_consumer.pop() {}
 		while let Some(_) = self.thread_channels.effect_slots_to_unload_consumer.pop() {}
-=======
 	/// Removes a group.
 	pub fn remove_group(&mut self, id: GroupId) -> AudioResult<()> {
 		self.send_command_to_backend(GroupCommand::RemoveGroup(id))
@@ -736,7 +716,6 @@
 	/// Pops an event that was sent by the audio thread.
 	pub fn pop_event(&mut self) -> Option<Event> {
 		self.thread_channels.event_consumer.pop()
->>>>>>> 65be8c8d
 	}
 }
 
