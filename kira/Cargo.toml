--- conflicted
+++ resolved
@@ -23,25 +23,15 @@
 [dependencies]
 atomic = "0.5.0"
 claxon = { version = "0.4.3", optional = true }
-<<<<<<< HEAD
-cpal = "0.13.1"
+cpal = { version = "0.13.1", features = ["wasm-bindgen"] }
 flume = "0.10.0"
-=======
-cpal = { version = "0.13.1", features = ["wasm-bindgen"] }
-indexmap = "1.6.0"
->>>>>>> 4ddf8c04
 hound = { version = "3.4.0", optional = true }
 indexmap = "1.6.0"
 lewton = { version = "0.10.1", optional = true }
 minimp3 = { version = "0.5.0", optional = true }
-<<<<<<< HEAD
-nanorand = "0.5.1"
-=======
-ringbuf = "0.2.2"
 
 [target.'cfg(not(target_arch="wasm32"))'.dependencies]
 nanorand = "0.5.1"
 
 [target.'cfg(target_arch="wasm32")'.dependencies]
-nanorand = { version = "0.5.1", features = ["getrandom"] }
->>>>>>> 4ddf8c04
+nanorand = { version = "0.5.1", features = ["getrandom"] }